--- conflicted
+++ resolved
@@ -1,9 +1,4 @@
-/**
- * Sample React Native App
- * https://github.com/facebook/react-native
- *
- * @format
- */
+
 
 import '@react-native-firebase/app';
 import './src/i18n'; // Initialize i18n
@@ -294,30 +289,7 @@
 
 export default function App() {
   return (
-<<<<<<< HEAD
-    <GestureHandlerRootView style={{ flex: 1 }}>
-      <SafeAreaProvider>
-        <ThemeProvider>
-          <FluidThemeProvider>
-            <AuthProvider>
-              <FamilyProvider>
-                <ReminderProvider>
-                  <SettingsProvider>
-                      <ToastProvider>
-                        <StatusBar barStyle="dark-content" />
-                        <AppContent />
-                      </ToastProvider>
-                  </SettingsProvider>
-                </ReminderProvider>
-              </FamilyProvider>
-            </AuthProvider>
-          </FluidThemeProvider>
-        </ThemeProvider>
-      </SafeAreaProvider>
-    </GestureHandlerRootView>
-=======
     <ErrorBoundary onError={(error, errorInfo) => {
-      // Log critical app-level errors
       console.error('[App] Critical error caught by root boundary:', error);
     }}>
       <GestureHandlerRootView style={{ flex: 1 }}>
@@ -347,6 +319,5 @@
         </SafeAreaProvider>
       </GestureHandlerRootView>
     </ErrorBoundary>
->>>>>>> 6b109c0f
   );
 }